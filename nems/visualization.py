--- conflicted
+++ resolved
@@ -4,19 +4,11 @@
 import matplotlib.cm as cm
 import matplotlib.pyplot as plt
 import numpy as np
-# import palettable
 from scipy.stats import skew
-<<<<<<< HEAD
 from jetpack import img
-import palettable
 import pyret.visualizations as viz
-=======
 from toolz import compose, curry
-
->>>>>>> faae3899
 import pyret.filtertools as ft
-import pyret.visualizations as viz
-from jetpack import img
 
 
 def contour(W, n=3, **kwargs):
